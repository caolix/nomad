import { currentURL } from '@ember/test-helpers';
import { module, test } from 'qunit';
import { setupApplicationTest } from 'ember-qunit';
import { setupMirage } from 'ember-cli-mirage/test-support';
import a11yAudit from 'nomad-ui/tests/helpers/a11y-audit';
import Task from 'nomad-ui/tests/pages/allocations/task/detail';
import moment from 'moment';

let allocation;
let task;

module('Acceptance | task detail', function(hooks) {
  setupApplicationTest(hooks);
  setupMirage(hooks);

  hooks.beforeEach(async function() {
    server.create('agent');
    server.create('node');
    server.create('job', { createAllocations: false });
    allocation = server.create('allocation', 'withTaskWithPorts', { clientStatus: 'running' });
    task = server.db.taskStates.where({ allocationId: allocation.id })[0];

    await Task.visit({ id: allocation.id, name: task.name });
  });

  test('it passes an accessibility audit', async function(assert) {
    await a11yAudit(assert);
  });

  test('/allocation/:id/:task_name should name the task and list high-level task information', async function(assert) {
    assert.ok(Task.title.text.includes(task.name), 'Task name');
    assert.ok(Task.state.includes(task.state), 'Task state');

    assert.ok(
      Task.startedAt.includes(moment(task.startedAt).format("MMM DD, 'YY HH:mm:ss ZZ")),
      'Task started at'
    );

    const lifecycle = server.db.tasks.where({ name: task.name })[0].Lifecycle;
    const prestartString = lifecycle && lifecycle.Sidecar ? 'sidecar' : 'prestart';
    assert.equal(Task.lifecycle, lifecycle ? prestartString : 'main');

    assert.equal(document.title, `Task ${task.name} - Nomad`);
  });

  test('breadcrumbs match jobs / job / task group / allocation / task', async function(assert) {
    const { jobId, taskGroup } = allocation;
    const job = server.db.jobs.find(jobId);

    const shortId = allocation.id.split('-')[0];

    assert.equal(Task.breadcrumbFor('jobs.index').text, 'Jobs', 'Jobs is the first breadcrumb');
    assert.equal(
      Task.breadcrumbFor('jobs.job.index').text,
      job.name,
      'Job is the second breadcrumb'
    );
    assert.equal(
      Task.breadcrumbFor('jobs.job.task-group').text,
      taskGroup,
      'Task Group is the third breadcrumb'
    );
    assert.equal(
      Task.breadcrumbFor('allocations.allocation').text,
      shortId,
      'Allocation short id is the fourth breadcrumb'
    );
    assert.equal(
      Task.breadcrumbFor('allocations.allocation.task').text,
      task.name,
      'Task name is the fifth breadcrumb'
    );

    await Task.breadcrumbFor('jobs.index').visit();
    assert.equal(currentURL(), '/jobs', 'Jobs breadcrumb links correctly');

    await Task.visit({ id: allocation.id, name: task.name });
    await Task.breadcrumbFor('jobs.job.index').visit();
    assert.equal(currentURL(), `/jobs/${job.id}`, 'Job breadcrumb links correctly');

    await Task.visit({ id: allocation.id, name: task.name });
    await Task.breadcrumbFor('jobs.job.task-group').visit();
    assert.equal(
      currentURL(),
      `/jobs/${job.id}/${taskGroup}`,
      'Task Group breadcrumb links correctly'
    );

    await Task.visit({ id: allocation.id, name: task.name });
    await Task.breadcrumbFor('allocations.allocation').visit();
    assert.equal(
      currentURL(),
      `/allocations/${allocation.id}`,
      'Allocations breadcrumb links correctly'
    );
  });

  test('/allocation/:id/:task_name should include resource utilization graphs', async function(assert) {
    assert.equal(Task.resourceCharts.length, 2, 'Two resource utilization graphs');
    assert.equal(Task.resourceCharts.objectAt(0).name, 'CPU', 'First chart is CPU');
    assert.equal(Task.resourceCharts.objectAt(1).name, 'Memory', 'Second chart is Memory');
  });

<<<<<<< HEAD
=======
  test('/allocation/:id/:task_name lists related prestart tasks for a main task when they exist', async function(assert) {
    const job = server.create('job', {
      groupsCount: 2,
      groupTaskCount: 3,
      createAllocations: false,
      status: 'running',
    });

    job.taskGroups.models.forEach(taskGroup => {
      server.create('allocation', {
        jobId: job.id,
        taskGroup: taskGroup.name,
        forceRunningClientStatus: true,
      });
    });

    const taskGroup = job.taskGroups.models[0];
    const [mainTask, sidecarTask, prestartTask] = taskGroup.tasks.models;

    mainTask.attrs.Lifecycle = null;
    mainTask.save();

    sidecarTask.attrs.Lifecycle = { Sidecar: true, Hook: 'prestart' };
    sidecarTask.save();

    prestartTask.attrs.Lifecycle = { Sidecar: false, Hook: 'prestart' };
    prestartTask.save();

    taskGroup.save();

    const noPrestartTasksTaskGroup = job.taskGroups.models[1];
    noPrestartTasksTaskGroup.tasks.models.forEach(task => {
      task.attrs.Lifecycle = null;
      task.save();
    });

    const mainTaskState = server.schema.taskStates.findBy({ name: mainTask.name });
    const sidecarTaskState = server.schema.taskStates.findBy({ name: sidecarTask.name });
    const prestartTaskState = server.schema.taskStates.findBy({ name: prestartTask.name });

    prestartTaskState.attrs.state = 'running';
    prestartTaskState.attrs.finishedAt = null;
    prestartTaskState.save();

    await Task.visit({ id: mainTaskState.allocationId, name: mainTask.name });

    assert.ok(Task.hasPrestartTasks);
    assert.equal(Task.prestartTasks.length, 2);

    Task.prestartTasks[0].as(SidecarTask => {
      assert.equal(SidecarTask.name, sidecarTask.name);
      assert.equal(SidecarTask.state, sidecarTaskState.state);
      assert.equal(SidecarTask.lifecycle, 'sidecar');
      assert.notOk(SidecarTask.isBlocking);
    });

    Task.prestartTasks[1].as(PrestartTask => {
      assert.equal(PrestartTask.name, prestartTask.name);
      assert.equal(PrestartTask.state, prestartTaskState.state);
      assert.equal(PrestartTask.lifecycle, 'prestart');
      assert.ok(PrestartTask.isBlocking);
    });

    await Task.visit({ id: sidecarTaskState.allocationId, name: sidecarTask.name });

    assert.notOk(Task.hasPrestartTasks);

    const noPrestartTasksTask = noPrestartTasksTaskGroup.tasks.models[0];
    const noPrestartTasksTaskState = server.db.taskStates.findBy({
      name: noPrestartTasksTask.name,
    });

    await Task.visit({
      id: noPrestartTasksTaskState.allocationId,
      name: noPrestartTasksTaskState.name,
    });

    assert.notOk(Task.hasPrestartTasks);
  });

>>>>>>> 0c9b2e41
  test('the events table lists all recent events', async function(assert) {
    const events = server.db.taskEvents.where({ taskStateId: task.id });

    assert.equal(Task.events.length, events.length, `Lists ${events.length} events`);
  });

  test('when a task has volumes, the volumes table is shown', async function(assert) {
    const taskGroup = server.schema.taskGroups.where({
      jobId: allocation.jobId,
      name: allocation.taskGroup,
    }).models[0];

    const jobTask = taskGroup.tasks.models.find(m => m.name === task.name);

    assert.ok(Task.hasVolumes);
    assert.equal(Task.volumes.length, jobTask.volumeMounts.length);
  });

  test('when a task does not have volumes, the volumes table is not shown', async function(assert) {
    const job = server.create('job', { createAllocations: false, noHostVolumes: true });
    allocation = server.create('allocation', { jobId: job.id, clientStatus: 'running' });
    task = server.db.taskStates.where({ allocationId: allocation.id })[0];

    await Task.visit({ id: allocation.id, name: task.name });
    assert.notOk(Task.hasVolumes);
  });

  test('each volume in the volumes table shows information about the volume', async function(assert) {
    const taskGroup = server.schema.taskGroups.where({
      jobId: allocation.jobId,
      name: allocation.taskGroup,
    }).models[0];

    const jobTask = taskGroup.tasks.models.find(m => m.name === task.name);
    const volume = jobTask.volumeMounts[0];

    Task.volumes[0].as(volumeRow => {
      assert.equal(volumeRow.name, volume.Volume);
      assert.equal(volumeRow.destination, volume.Destination);
      assert.equal(volumeRow.permissions, volume.ReadOnly ? 'Read' : 'Read/Write');
      assert.equal(volumeRow.clientSource, taskGroup.volumes[volume.Volume].Source);
    });
  });

  test('each recent event should list the time, type, and description of the event', async function(assert) {
    const event = server.db.taskEvents.where({ taskStateId: task.id })[0];
    const recentEvent = Task.events.objectAt(Task.events.length - 1);

    assert.equal(
      recentEvent.time,
      moment(event.time / 1000000).format("MMM DD, 'YY HH:mm:ss ZZ"),
      'Event timestamp'
    );
    assert.equal(recentEvent.type, event.type, 'Event type');
    assert.equal(recentEvent.message, event.displayMessage, 'Event message');
  });

  test('when the allocation is not found, the application errors', async function(assert) {
    await Task.visit({ id: 'not-a-real-allocation', name: task.name });

    assert.equal(
      server.pretender.handledRequests
        .filter(request => !request.url.includes('policy'))
        .findBy('status', 404).url,
      '/v1/allocation/not-a-real-allocation',
      'A request to the nonexistent allocation is made'
    );
    assert.equal(
      currentURL(),
      `/allocations/not-a-real-allocation/${task.name}`,
      'The URL persists'
    );
    assert.ok(Task.error.isPresent, 'Error message is shown');
    assert.equal(Task.error.title, 'Not Found', 'Error message is for 404');
  });

  test('when the allocation is found but the task is not, the application errors', async function(assert) {
    await Task.visit({ id: allocation.id, name: 'not-a-real-task-name' });

    assert.ok(
      server.pretender.handledRequests
        .filterBy('status', 200)
        .mapBy('url')
        .includes(`/v1/allocation/${allocation.id}`),
      'A request to the allocation is made successfully'
    );
    assert.equal(
      currentURL(),
      `/allocations/${allocation.id}/not-a-real-task-name`,
      'The URL persists'
    );
    assert.ok(Task.error.isPresent, 'Error message is shown');
    assert.equal(Task.error.title, 'Not Found', 'Error message is for 404');
  });

  test('task can be restarted', async function(assert) {
    await Task.restart.idle();
    await Task.restart.confirm();

    const request = server.pretender.handledRequests.findBy('method', 'PUT');
    assert.equal(
      request.url,
      `/v1/client/allocation/${allocation.id}/restart`,
      'Restart request is made for the allocation'
    );

    assert.deepEqual(
      JSON.parse(request.requestBody),
      { TaskName: task.name },
      'Restart request is made for the correct task'
    );
  });

  test('when task restart fails, an error message is shown', async function(assert) {
    server.pretender.put('/v1/client/allocation/:id/restart', () => [403, {}, '']);

    await Task.restart.idle();
    await Task.restart.confirm();

    assert.ok(Task.inlineError.isShown, 'Inline error is shown');
    assert.ok(Task.inlineError.title.includes('Could Not Restart Task'), 'Title is descriptive');
    assert.ok(
      /ACL token.+?allocation lifecycle/.test(Task.inlineError.message),
      'Message mentions ACLs and the appropriate permission'
    );

    await Task.inlineError.dismiss();

    assert.notOk(Task.inlineError.isShown, 'Inline error is no longer shown');
  });

  test('exec button is present', async function(assert) {
    assert.ok(Task.execButton.isPresent);
  });
});

module('Acceptance | task detail (no addresses)', function(hooks) {
  setupApplicationTest(hooks);
  setupMirage(hooks);

  hooks.beforeEach(async function() {
    server.create('agent');
    server.create('node');
    server.create('job');
    allocation = server.create('allocation', 'withoutTaskWithPorts', { clientStatus: 'running' });
    task = server.db.taskStates.where({ allocationId: allocation.id })[0];

    await Task.visit({ id: allocation.id, name: task.name });
  });
});

module('Acceptance | task detail (different namespace)', function(hooks) {
  setupApplicationTest(hooks);
  setupMirage(hooks);

  hooks.beforeEach(async function() {
    server.create('agent');
    server.create('node');
    server.create('namespace');
    server.create('namespace', { id: 'other-namespace' });
    server.create('job', { createAllocations: false, namespaceId: 'other-namespace' });
    allocation = server.create('allocation', 'withTaskWithPorts', { clientStatus: 'running' });
    task = server.db.taskStates.where({ allocationId: allocation.id })[0];

    await Task.visit({ id: allocation.id, name: task.name });
  });

  test('breadcrumbs match jobs / job / task group / allocation / task', async function(assert) {
    const { jobId, taskGroup } = allocation;
    const job = server.db.jobs.find(jobId);

    await Task.breadcrumbFor('jobs.index').visit();
    assert.equal(
      currentURL(),
      '/jobs?namespace=other-namespace',
      'Jobs breadcrumb links correctly'
    );

    await Task.visit({ id: allocation.id, name: task.name });
    await Task.breadcrumbFor('jobs.job.index').visit();
    assert.equal(
      currentURL(),
      `/jobs/${job.id}?namespace=other-namespace`,
      'Job breadcrumb links correctly'
    );

    await Task.visit({ id: allocation.id, name: task.name });
    await Task.breadcrumbFor('jobs.job.task-group').visit();
    assert.equal(
      currentURL(),
      `/jobs/${job.id}/${taskGroup}?namespace=other-namespace`,
      'Task Group breadcrumb links correctly'
    );

    await Task.visit({ id: allocation.id, name: task.name });
    await Task.breadcrumbFor('allocations.allocation').visit();
    assert.equal(
      currentURL(),
      `/allocations/${allocation.id}`,
      'Allocations breadcrumb links correctly'
    );
  });
});

module('Acceptance | task detail (not running)', function(hooks) {
  setupApplicationTest(hooks);
  setupMirage(hooks);

  hooks.beforeEach(async function() {
    server.create('agent');
    server.create('node');
    server.create('namespace');
    server.create('namespace', { id: 'other-namespace' });
    server.create('job', { createAllocations: false, namespaceId: 'other-namespace' });
    allocation = server.create('allocation', 'withTaskWithPorts', { clientStatus: 'complete' });
    task = server.db.taskStates.where({ allocationId: allocation.id })[0];

    await Task.visit({ id: allocation.id, name: task.name });
  });

  test('when the allocation for a task is not running, the resource utilization graphs are replaced by an empty message', async function(assert) {
    assert.equal(Task.resourceCharts.length, 0, 'No resource charts');
    assert.equal(Task.resourceEmptyMessage, "Task isn't running", 'Empty message is appropriate');
  });

  test('exec button is absent', async function(assert) {
    assert.notOk(Task.execButton.isPresent);
  });
});

module('Acceptance | proxy task detail', function(hooks) {
  setupApplicationTest(hooks);
  setupMirage(hooks);

  hooks.beforeEach(async function() {
    server.create('agent');
    server.create('node');
    server.create('job', { createAllocations: false });
    allocation = server.create('allocation', 'withTaskWithPorts', { clientStatus: 'running' });

    const taskState = allocation.taskStates.models[0];
    const task = server.schema.tasks.findBy({ name: taskState.name });
    task.update('kind', 'connect-proxy:task');
    task.save();

    await Task.visit({ id: allocation.id, name: taskState.name });
  });

  test('a proxy tag is shown', async function(assert) {
    assert.ok(Task.title.proxyTag.isPresent);
  });
});<|MERGE_RESOLUTION|>--- conflicted
+++ resolved
@@ -101,89 +101,6 @@
     assert.equal(Task.resourceCharts.objectAt(1).name, 'Memory', 'Second chart is Memory');
   });
 
-<<<<<<< HEAD
-=======
-  test('/allocation/:id/:task_name lists related prestart tasks for a main task when they exist', async function(assert) {
-    const job = server.create('job', {
-      groupsCount: 2,
-      groupTaskCount: 3,
-      createAllocations: false,
-      status: 'running',
-    });
-
-    job.taskGroups.models.forEach(taskGroup => {
-      server.create('allocation', {
-        jobId: job.id,
-        taskGroup: taskGroup.name,
-        forceRunningClientStatus: true,
-      });
-    });
-
-    const taskGroup = job.taskGroups.models[0];
-    const [mainTask, sidecarTask, prestartTask] = taskGroup.tasks.models;
-
-    mainTask.attrs.Lifecycle = null;
-    mainTask.save();
-
-    sidecarTask.attrs.Lifecycle = { Sidecar: true, Hook: 'prestart' };
-    sidecarTask.save();
-
-    prestartTask.attrs.Lifecycle = { Sidecar: false, Hook: 'prestart' };
-    prestartTask.save();
-
-    taskGroup.save();
-
-    const noPrestartTasksTaskGroup = job.taskGroups.models[1];
-    noPrestartTasksTaskGroup.tasks.models.forEach(task => {
-      task.attrs.Lifecycle = null;
-      task.save();
-    });
-
-    const mainTaskState = server.schema.taskStates.findBy({ name: mainTask.name });
-    const sidecarTaskState = server.schema.taskStates.findBy({ name: sidecarTask.name });
-    const prestartTaskState = server.schema.taskStates.findBy({ name: prestartTask.name });
-
-    prestartTaskState.attrs.state = 'running';
-    prestartTaskState.attrs.finishedAt = null;
-    prestartTaskState.save();
-
-    await Task.visit({ id: mainTaskState.allocationId, name: mainTask.name });
-
-    assert.ok(Task.hasPrestartTasks);
-    assert.equal(Task.prestartTasks.length, 2);
-
-    Task.prestartTasks[0].as(SidecarTask => {
-      assert.equal(SidecarTask.name, sidecarTask.name);
-      assert.equal(SidecarTask.state, sidecarTaskState.state);
-      assert.equal(SidecarTask.lifecycle, 'sidecar');
-      assert.notOk(SidecarTask.isBlocking);
-    });
-
-    Task.prestartTasks[1].as(PrestartTask => {
-      assert.equal(PrestartTask.name, prestartTask.name);
-      assert.equal(PrestartTask.state, prestartTaskState.state);
-      assert.equal(PrestartTask.lifecycle, 'prestart');
-      assert.ok(PrestartTask.isBlocking);
-    });
-
-    await Task.visit({ id: sidecarTaskState.allocationId, name: sidecarTask.name });
-
-    assert.notOk(Task.hasPrestartTasks);
-
-    const noPrestartTasksTask = noPrestartTasksTaskGroup.tasks.models[0];
-    const noPrestartTasksTaskState = server.db.taskStates.findBy({
-      name: noPrestartTasksTask.name,
-    });
-
-    await Task.visit({
-      id: noPrestartTasksTaskState.allocationId,
-      name: noPrestartTasksTaskState.name,
-    });
-
-    assert.notOk(Task.hasPrestartTasks);
-  });
-
->>>>>>> 0c9b2e41
   test('the events table lists all recent events', async function(assert) {
     const events = server.db.taskEvents.where({ taskStateId: task.id });
 
